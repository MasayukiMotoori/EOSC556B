--- conflicted
+++ resolved
@@ -21,7 +21,7 @@
 https://empymod.emsig.xyz/en/stable/manual/installation.html
 2. Import class "EMIP1D" from python file and run jupyter notebook
 
-<<<<<<< HEAD
+
 ## Notebook Descriptions:
 Project.py: ???
 
@@ -37,10 +37,7 @@
 
 ## References
 empymod  
-=======
-## Reference  
-"empymod"
->>>>>>> d0972fef
+
 Open-source full 3D electromagnetic modeller for 1D VTI media 
 https://empymod.emsig.xyz/en/stable/gallery/tdomain/cole_cole_ip.html#sphx-glr-gallery-tdomain-cole-cole-ip-py   
 "TDEM survey on Deep seamassive sulfide and IP impacts on data"
